[{
		"american_flowers": 5,
		"antique_bottles": 5,
		"arrowhead": 5,
		"bird_eggs": 1,
		"coin": 5,
		"family_heirlooms": 3,
		"lost_jewelry": 5,
		"random": 4,
		"tarot_cards": 5,
		"date": "2019-12-14"
	}, {
		"american_flowers": 6,
		"antique_bottles": 1,
		"arrowhead": 4,
		"bird_eggs": 4,
		"coin": 3,
		"family_heirlooms": 5,
		"lost_jewelry": 3,
		"random": 6,
		"tarot_cards": 1,
		"date": "2019-12-15"
	}, {
		"american_flowers": 4,
		"antique_bottles": 5,
		"arrowhead": 6,
		"bird_eggs": 1,
		"coin": 2,
		"family_heirlooms": 1,
		"lost_jewelry": 5,
		"random": 4,
		"tarot_cards": 2,
		"date": "2019-12-16"
	}, {
		"american_flowers": 3,
		"antique_bottles": 1,
		"arrowhead": 1,
		"bird_eggs": 5,
		"coin": 4,
		"family_heirlooms": 5,
		"lost_jewelry": 4,
		"random": 3,
		"tarot_cards": 4,
		"date": "2019-12-17"
	}, {
		"american_flowers": 6,
		"antique_bottles": 2,
		"arrowhead": 6,
		"bird_eggs": 1,
		"coin": 6,
		"family_heirlooms": 6,
		"lost_jewelry": 1,
		"random": 1,
		"tarot_cards": 3,
		"date": "2019-12-18"
	}, {
		"american_flowers": 6,
		"antique_bottles": 6,
		"arrowhead": 3,
		"bird_eggs": 2,
		"coin": 5,
		"family_heirlooms": 4,
		"lost_jewelry": 2,
		"random": 2,
		"tarot_cards": 2,
		"date": "2019-12-19"
	}, {
		"american_flowers": 2,
		"antique_bottles": 2,
		"arrowhead": 2,
		"bird_eggs": 3,
		"coin": 2,
		"family_heirlooms": 3,
		"lost_jewelry": 1,
		"random": 3,
		"tarot_cards": 5,
		"date": "2019-12-20"
	}, {
		"american_flowers": 3,
		"antique_bottles": 6,
		"arrowhead": 1,
		"bird_eggs": 2,
		"coin": 4,
		"family_heirlooms": 4,
		"lost_jewelry": 2,
		"random": 4,
		"tarot_cards": 4,
		"date": "2019-12-21"
	}, {
		"american_flowers": 1,
		"antique_bottles": 4,
		"arrowhead": 3,
		"bird_eggs": 4,
		"coin": 3,
		"family_heirlooms": 1,
		"lost_jewelry": 1,
		"random": 1,
		"tarot_cards": 3,
		"date": "2019-12-22"
	}, {
		"american_flowers": 4,
		"antique_bottles": 3,
		"arrowhead": 5,
		"bird_eggs": 3,
		"coin": 5,
		"family_heirlooms": 3,
		"lost_jewelry": 4,
		"random": 2,
		"tarot_cards": 6,
		"date": "2019-12-23"
	}, {
		"american_flowers": 6,
		"antique_bottles": 4,
		"arrowhead": 4,
		"bird_eggs": 5,
		"coin": 6,
		"family_heirlooms": 6,
		"lost_jewelry": 2,
		"random": 3,
		"tarot_cards": 5,
		"date": "2019-12-24"
	}, {
		"american_flowers": 4,
		"antique_bottles": 3,
		"arrowhead": 6,
		"bird_eggs": 1,
		"coin": 1,
		"family_heirlooms": 4,
		"lost_jewelry": 4,
		"random": 5,
		"tarot_cards": 1,
		"date": "2019-12-25"
	}, {
		"american_flowers": 1,
		"antique_bottles": 5,
		"arrowhead": 1,
		"bird_eggs": 5,
		"coin": 4,
		"family_heirlooms": 5,
		"lost_jewelry": 5,
		"random": 6,
		"tarot_cards": 6,
		"date": "2019-12-26"
	}, {
		"american_flowers": 3,
		"antique_bottles": 1,
		"arrowhead": 3,
		"bird_eggs": 2,
		"coin": 6,
		"family_heirlooms": 2,
		"lost_jewelry": 3,
		"random": 6,
		"tarot_cards": 4,
		"date": "2019-12-27"
	}, {
		"american_flowers": 4,
		"antique_bottles": 4,
		"arrowhead": 1,
		"bird_eggs": 4,
		"coin": 5,
		"family_heirlooms": 6,
		"lost_jewelry": 1,
		"random": 2,
		"tarot_cards": 1,
		"date": "2019-12-28"
	}, {
		"american_flowers": 5,
		"antique_bottles": 3,
		"arrowhead": 3,
		"bird_eggs": 1,
		"coin": 4,
		"family_heirlooms": 3,
		"lost_jewelry": 4,
		"random": 5,
		"tarot_cards": 4,
		"date": "2019-12-29"
	}, {
		"american_flowers": 1,
		"antique_bottles": 5,
		"arrowhead": 2,
		"bird_eggs": 2,
		"coin": 5,
		"family_heirlooms": 6,
		"lost_jewelry": 2,
		"random": 2,
		"tarot_cards": 2,
		"date": "2019-12-30"
	}, {
		"american_flowers": 2,
		"antique_bottles": 1,
		"arrowhead": 5,
		"bird_eggs": 3,
		"coin": 1,
		"family_heirlooms": 2,
		"lost_jewelry": 3,
		"random": 6,
		"tarot_cards": 4,
		"date": "2019-12-31"
	}, {
		"american_flowers": 6,
		"antique_bottles": 3,
		"arrowhead": 4,
		"bird_eggs": 4,
		"coin": 3,
		"family_heirlooms": 1,
		"lost_jewelry": 4,
		"random": 4,
		"tarot_cards": 2,
		"date": "2020-01-01"
	}, {
		"american_flowers": 1,
		"antique_bottles": 6,
		"arrowhead": 5,
		"bird_eggs": 2,
		"coin": 6,
		"family_heirlooms": 3,
		"lost_jewelry": 5,
		"random": 5,
		"tarot_cards": 6,
		"date": "2020-01-02"
	}, {
		"american_flowers": 4,
		"antique_bottles": 2,
		"arrowhead": 4,
		"bird_eggs": 4,
		"coin": 3,
		"family_heirlooms": 5,
		"lost_jewelry": 3,
		"random": 6,
		"tarot_cards": 2,
		"date": "2020-01-03"
	}, {
		"american_flowers": 2,
		"antique_bottles": 6,
		"arrowhead": 6,
		"bird_eggs": 3,
		"coin": 4,
		"family_heirlooms": 2,
		"lost_jewelry": 6,
		"random": 4,
		"tarot_cards": 4,
		"date": "2020-01-04"
	}, {
		"american_flowers": 3,
		"antique_bottles": 3,
		"arrowhead": 1,
		"bird_eggs": 1,
		"coin": 6,
		"family_heirlooms": 3,
		"lost_jewelry": 5,
		"random": 6,
		"tarot_cards": 2,
		"date": "2020-01-05"
	}, {
		"american_flowers": 5,
		"antique_bottles": 4,
		"arrowhead": 3,
		"bird_eggs": 5,
		"coin": 2,
		"family_heirlooms": 1,
		"lost_jewelry": 1,
		"random": 1,
		"tarot_cards": 5,
		"date": "2020-01-06"
	}, {
		"american_flowers": 1,
		"antique_bottles": 3,
		"arrowhead": 2,
		"bird_eggs": 5,
		"coin": 2,
		"family_heirlooms": 1,
		"lost_jewelry": 4,
		"random": 2,
		"tarot_cards": 3,
		"date": "2020-01-07"
	}, {
		"american_flowers": 2,
		"antique_bottles": 4,
		"arrowhead": 5,
		"bird_eggs": 1,
		"coin": 5,
		"family_heirlooms": 2,
		"lost_jewelry": 2,
		"random": 3,
		"tarot_cards": 6,
		"date": "2020-01-08"
	}, {
		"american_flowers": 5,
		"antique_bottles": 3,
		"arrowhead": 2,
		"bird_eggs": 4,
		"coin": 6,
		"family_heirlooms": 3,
		"lost_jewelry": 3,
		"random": 4,
		"tarot_cards": 6,
		"date": "2020-01-09"
	}, {
		"american_flowers": 4,
		"antique_bottles": 4,
		"arrowhead": 5,
		"bird_eggs": 1,
		"coin": 2,
		"family_heirlooms": 5,
		"lost_jewelry": 6,
		"random": 1,
		"tarot_cards": 5,
		"date": "2020-01-10"
	}, {
		"american_flowers": 6,
		"antique_bottles": 3,
		"arrowhead": 4,
		"bird_eggs": 3,
		"coin": 5,
		"family_heirlooms": 2,
		"lost_jewelry": 1,
		"random": 2,
		"tarot_cards": 1,
		"date": "2020-01-11"
	}, {
		"american_flowers": 3,
		"antique_bottles": 4,
		"arrowhead": 6,
		"bird_eggs": 1,
		"coin": 2,
		"family_heirlooms": 2,
		"lost_jewelry": 2,
		"random": 3,
		"tarot_cards": 6,
		"date": "2020-01-12"
	}, {
		"american_flowers": 4,
		"antique_bottles": 1,
		"arrowhead": 1,
		"bird_eggs": 4,
		"coin": 1,
		"family_heirlooms": 1,
		"lost_jewelry": 4,
		"random": 1,
		"tarot_cards": 3,
		"date": "2020-01-13"
	}, {
		"american_flowers": 6,
		"antique_bottles": 5,
		"arrowhead": 3,
		"bird_eggs": 6,
		"coin": 5,
		"family_heirlooms": 3,
		"lost_jewelry": 3,
		"random": 5,
		"tarot_cards": 1,
		"date": "2020-01-14"
	}, {
		"american_flowers": 4,
		"antique_bottles": 1,
		"arrowhead": 2,
		"bird_eggs": 5,
		"coin": 3,
		"family_heirlooms": 4,
		"lost_jewelry": 3,
		"random": 6,
		"tarot_cards": 2,
		"date": "2020-01-15"
	}, {
		"american_flowers": 3,
		"antique_bottles": 5,
		"arrowhead": 3,
		"bird_eggs": 6,
		"coin": 2,
		"family_heirlooms": 4,
		"lost_jewelry": 1,
		"random": 2,
		"tarot_cards": 5,
		"date": "2020-01-16"
	}, {
		"american_flowers": 1,
		"antique_bottles": 1,
		"arrowhead": 2,
		"bird_eggs": 1,
		"coin": 6,
		"family_heirlooms": 5,
		"lost_jewelry": 2,
		"random": 3,
		"tarot_cards": 4,
		"date": "2020-01-17"
	}, {
		"american_flowers": 6,
		"antique_bottles": 5,
		"arrowhead": 5,
		"bird_eggs": 5,
		"coin": 4,
		"family_heirlooms": 2,
		"lost_jewelry": 4,
		"random": 5,
		"tarot_cards": 6,
		"date": "2020-01-18"
	}, {
		"american_flowers": 2,
		"antique_bottles": 1,
		"arrowhead": 4,
		"bird_eggs": 2,
		"coin": 3,
		"family_heirlooms": 4,
		"lost_jewelry": 1,
		"random": 6,
		"tarot_cards": 2,
		"date": "2020-01-19"
	}, {
		"american_flowers": 4,
		"antique_bottles": 5,
		"arrowhead": 6,
		"bird_eggs": 1,
		"coin": 2,
		"family_heirlooms": 3,
		"lost_jewelry": 6,
		"random": 5,
		"tarot_cards": 5,
		"date": "2020-01-20"
	}, {
		"american_flowers": 3,
		"antique_bottles": 6,
		"arrowhead": 3,
		"bird_eggs": 3,
		"coin": 1,
		"family_heirlooms": 3,
		"lost_jewelry": 5,
		"random": 4,
		"tarot_cards": 3,
		"date": "2020-01-21"
	}, {
		"american_flowers": 6,
		"antique_bottles": 4,
		"arrowhead": 2,
		"bird_eggs": 6,
		"coin": 3,
		"family_heirlooms": 4,
		"lost_jewelry": 6,
		"random": 1,
		"tarot_cards": 6,
		"date": "2020-01-22"
	}, {
		"american_flowers": 4,
		"antique_bottles": 2,
		"arrowhead": 1,
		"bird_eggs": 1,
		"coin": 6,
		"family_heirlooms": 4,
		"lost_jewelry": 1,
		"random": 3,
		"tarot_cards": 4,
		"date": "2020-01-23"
	}, {
		"american_flowers": 1,
		"antique_bottles": 3,
		"arrowhead": 3,
		"bird_eggs": 4,
		"coin": 1,
		"family_heirlooms": 6,
		"lost_jewelry": 1,
		"random": 4,
		"tarot_cards": 5,
		"date": "2020-01-24"
	}, {
		"american_flowers": 5,
		"antique_bottles": 5,
		"arrowhead": 5,
		"bird_eggs": 6,
		"coin": 5,
		"family_heirlooms": 4,
		"lost_jewelry": 5,
		"random": 5,
		"tarot_cards": 3,
		"date": "2020-01-25"
	}, {
		"american_flowers": 2,
		"antique_bottles": 1,
		"arrowhead": 4,
		"bird_eggs": 5,
		"coin": 2,
		"family_heirlooms": 2,
		"lost_jewelry": 6,
		"random": 6,
		"tarot_cards": 6,
		"date": "2020-01-26"
	}, {
		"american_flowers": 5,
		"antique_bottles": 5,
		"arrowhead": 6,
		"bird_eggs": 1,
		"coin": 6,
		"family_heirlooms": 3,
		"lost_jewelry": 5,
		"random": 2,
		"tarot_cards": 1,
		"date": "2020-01-27"
	}, {
		"american_flowers": 3,
		"antique_bottles": 1,
		"arrowhead": 4,
		"bird_eggs": 2,
		"coin": 3,
		"family_heirlooms": 1,
		"lost_jewelry": 2,
		"random": 3,
		"tarot_cards": 2,
		"date": "2020-01-28"
	}, {
		"american_flowers": 1,
		"antique_bottles": 2,
		"arrowhead": 6,
		"bird_eggs": 5,
		"coin": 4,
		"family_heirlooms": 3,
		"lost_jewelry": 4,
		"random": 1,
		"tarot_cards": 6,
		"date": "2020-01-29"
	}, {
		"american_flowers": 2,
		"antique_bottles": 1,
		"arrowhead": 4,
		"bird_eggs": 3,
		"coin": 1,
		"family_heirlooms": 2,
		"lost_jewelry": 6,
		"random": 2,
		"tarot_cards": 5,
		"date": "2020-01-30"
	}, {
		"american_flowers": 3,
		"antique_bottles": 5,
		"arrowhead": 6,
		"bird_eggs": 4,
		"coin": 2,
		"family_heirlooms": 6,
		"lost_jewelry": 4,
		"random": 2,
		"tarot_cards": 4,
		"date": "2020-01-31"
	}, {
		"american_flowers": 1,
		"antique_bottles": 1,
		"arrowhead": 5,
		"bird_eggs": 3,
		"coin": 5,
		"family_heirlooms": 4,
		"lost_jewelry": 5,
		"random": 4,
		"tarot_cards": 6,
		"date": "2020-02-01"
	}, {
		"american_flowers": 2,
		"antique_bottles": 5,
		"arrowhead": 4,
		"bird_eggs": 1,
		"coin": 6,
		"family_heirlooms": 5,
		"lost_jewelry": 1,
		"random": 6,
		"tarot_cards": 2,
		"date": "2020-02-02"
	}, {
		"american_flowers": 5,
		"antique_bottles": 6,
		"arrowhead": 6,
		"bird_eggs": 4,
		"coin": 2,
		"family_heirlooms": 4,
		"lost_jewelry": 4,
		"random": 3,
		"tarot_cards": 1,
		"date": "2020-02-03"
	}, {
		"american_flowers": 3,
		"antique_bottles": 2,
		"arrowhead": 1,
		"bird_eggs": 3,
		"coin": 5,
		"family_heirlooms": 1,
		"lost_jewelry": 2,
		"random": 5,
		"tarot_cards": 2,
		"date": "2020-02-04"
	}, {
		"american_flowers": 1,
		"antique_bottles": 6,
		"arrowhead": 3,
		"bird_eggs": 5,
		"coin": 4,
		"family_heirlooms": 2,
		"lost_jewelry": 6,
		"random": 1,
		"tarot_cards": 4,
		"date": "2020-02-05"
	}, {
		"american_flowers": 4,
		"antique_bottles": 2,
		"arrowhead": 1,
		"bird_eggs": 4,
		"coin": 1,
		"family_heirlooms": 4,
		"lost_jewelry": 4,
		"random": 2,
		"tarot_cards": 1,
		"date": "2020-02-06"
	}, {
		"american_flowers": 6,
		"antique_bottles": 6,
		"arrowhead": 3,
		"bird_eggs": 1,
		"coin": 5,
		"family_heirlooms": 3,
		"lost_jewelry": 1,
		"random": 5,
		"tarot_cards": 4,
		"date": "2020-02-07"
	}, {
		"american_flowers": 4,
		"antique_bottles": 2,
		"arrowhead": 2,
		"bird_eggs": 5,
		"coin": 3,
		"family_heirlooms": 6,
		"lost_jewelry": 2,
		"random": 4,
		"tarot_cards": 2,
		"date": "2020-02-08"
	}, {
		"american_flowers": 3,
		"antique_bottles": 6,
		"arrowhead": 5,
		"bird_eggs": 2,
		"coin": 6,
		"family_heirlooms": 5,
		"lost_jewelry": 4,
		"random": 6,
		"tarot_cards": 5,
		"date": "2020-02-09"
	}, {
		"american_flowers": 4,
		"antique_bottles": 2,
		"arrowhead": 4,
		"bird_eggs": 6,
		"coin": 1,
		"family_heirlooms": 4,
		"lost_jewelry": 5,
		"random": 4,
		"tarot_cards": 3,
		"date": "2020-02-10"
	}, {
		"american_flowers": 6,
		"antique_bottles": 4,
		"arrowhead": 6,
		"bird_eggs": 3,
		"coin": 6,
		"family_heirlooms": 5,
		"lost_jewelry": 3,
		"random": 2,
		"tarot_cards": 6,
		"date": "2020-02-11"
	}, {
		"american_flowers": 4,
		"antique_bottles": 3,
		"arrowhead": 1,
		"bird_eggs": 6,
		"coin": 3,
		"family_heirlooms": 1,
		"lost_jewelry": 5,
		"random": 1,
		"tarot_cards": 5,
		"date": "2020-02-12"
	}, {
		"american_flowers": 3,
		"antique_bottles": 6,
		"arrowhead": 6,
		"bird_eggs": 1,
		"coin": 2,
		"family_heirlooms": 6,
		"lost_jewelry": 6,
		"random": 6,
		"tarot_cards": 4,
		"date": "2020-02-13"
	}, {
		"american_flowers": 2,
		"antique_bottles": 2,
		"arrowhead": 1,
		"bird_eggs": 3,
		"coin": 1,
		"family_heirlooms": 3,
		"lost_jewelry": 4,
		"random": 2,
		"tarot_cards": 3,
		"date": "2020-02-14"
	}, {
		"american_flowers": 1,
		"antique_bottles": 4,
		"arrowhead": 3,
		"bird_eggs": 6,
		"coin": 3,
		"family_heirlooms": 6,
		"lost_jewelry": 3,
		"random": 4,
		"tarot_cards": 6,
		"date": "2020-02-15"
	}, {
		"american_flowers": 5,
		"antique_bottles": 3,
		"arrowhead": 2,
		"bird_eggs": 5,
		"coin": 1,
		"family_heirlooms": 1,
		"lost_jewelry": 6,
		"random": 1,
		"tarot_cards": 1,
		"date": "2020-02-16"
	}, {
		"american_flowers": 1,
		"antique_bottles": 4,
		"arrowhead": 4,
		"bird_eggs": 1,
		"coin": 2,
		"family_heirlooms": 5,
		"lost_jewelry": 5,
		"random": 5,
		"tarot_cards": 5,
		"date": "2020-02-17"
	}, {
		"american_flowers": 6,
		"antique_bottles": 3,
		"arrowhead": 6,
		"bird_eggs": 5,
		"coin": 1,
		"family_heirlooms": 5,
		"lost_jewelry": 6,
		"random": 3,
		"tarot_cards": 6,
		"date": "2020-02-18"
	}, {
		"american_flowers": 2,
		"antique_bottles": 5,
		"arrowhead": 1,
		"bird_eggs": 2,
		"coin": 5,
		"family_heirlooms": 1,
		"lost_jewelry": 4,
		"random": 6,
		"tarot_cards": 4,
		"date": "2020-02-19"
	}, {
		"american_flowers": 1,
		"antique_bottles": 3,
		"arrowhead": 4,
		"bird_eggs": 1,
		"coin": 6,
		"family_heirlooms": 6,
		"lost_jewelry": 5,
		"random": 1,
		"tarot_cards": 1,
		"date": "2020-02-20"
	}, {
		"american_flowers": 5,
		"antique_bottles": 4,
		"arrowhead": 1,
		"bird_eggs": 4,
		"coin": 1,
		"family_heirlooms": 1,
		"lost_jewelry": 2,
		"random": 2,
		"tarot_cards": 2,
		"date": "2020-02-21"
	}, {
		"american_flowers": 1,
		"antique_bottles": 5,
		"arrowhead": 3,
		"bird_eggs": 6,
		"coin": 3,
		"family_heirlooms": 2,
		"lost_jewelry": 6,
		"random": 3,
		"tarot_cards": 5,
		"date": "2020-02-22"
	}, {
		"american_flowers": 2,
		"antique_bottles": 3,
		"arrowhead": 2,
		"bird_eggs": 5,
		"coin": 5,
		"family_heirlooms": 1,
		"lost_jewelry": 5,
		"random": 2,
		"tarot_cards": 4,
		"date": "2020-02-23"
<<<<<<< HEAD
=======
	}, {
		"american_flowers": 1,
		"antique_bottles": 4,
		"arrowhead": 5,
		"bird_eggs": 4,
		"coin": 1,
		"family_heirlooms": 5,
		"lost_jewelry": 2,
		"random": 5,
		"tarot_cards": 3,
		"date": "2020-02-24"
>>>>>>> 4b14e6b8
	}
]<|MERGE_RESOLUTION|>--- conflicted
+++ resolved
@@ -790,8 +790,6 @@
 		"random": 2,
 		"tarot_cards": 4,
 		"date": "2020-02-23"
-<<<<<<< HEAD
-=======
 	}, {
 		"american_flowers": 1,
 		"antique_bottles": 4,
@@ -803,6 +801,5 @@
 		"random": 5,
 		"tarot_cards": 3,
 		"date": "2020-02-24"
->>>>>>> 4b14e6b8
 	}
 ]