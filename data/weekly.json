{
<<<<<<< HEAD
    "sacred_set": [
        {"item": "egg_eagle_1"},
        {"item": "arrowhead_bone"},
        {"item": "heirlooms_boar_bristle_brush"}
    ],
    "veteran_set": [
        {"item": "coin_quarter"},
        {"item": "bottle_old_tom_gin"},
        {"item": "ring_aubrey_onyx"}
    ],
    "herbalist_set": [
        {"item": "flower_blood_flower_1"},
        {"item": "flower_chocolate_daisy"},
        {"item": "flower_creek_plum"}
    ],
    "gold_panner_set": [
        {"item": "bracelet_ojeda_rose_gold"},
        {"item": "coin_gold_eagle"}
    ],
    "pearls_set": [
        {"item": "bracelet_durant_pearl"},
        {"item": "necklace_pelle_pearl"},
        {"item": "ring_bonnard_pearl"}
    ],
    "gambler_set": [
        {"item": "swords_ace"},
        {"item": "bottle_gran_corazon_madeira"},
        {"item": "coin_gold_dollar_coin"}
    ],
    "naturalist_set": [
        {"item": "heirlooms_cherrywood_comb"},
        {"item": "egg_egret"},
        {"item": "flower_bitterweed_1"}
    ],
    "poacher_set": [
        {"item": "earring_sterling_tooth"},
        {"item": "heirlooms_tortoiseshell_comb"},
        {"item": "heirlooms_ivory_hairpin"}
    ],
    "hunter_set": [
        {"item": "arrowhead_slate"},
        {"item": "egg_duck"}
    ],
    "precious_stones_set": [
        {"item": "ring_banais_topaz"},
        {"item": "earring_harford_garnet"},
        {"item": "heirlooms_jade_hairpin"}
    ],
    "hairdresser_set": [
        {"item": "heirlooms_rosewood_hairbrush"},
        {"item": "heirlooms_ivory_comb"},
        {"item": "heirlooms_ebony_hairpin"}
    ],
    "whiskey_set": [
        {"item": "bottle_tennesee_whiskey"},
        {"item": "bottle_irish_whiskey"},
        {"item": "bottle_scotch_whisky"}
    ],
    "cheater_set": [
        {"item": "wands_queen"},
        {"item": "cups_king"},
        {"item": "pentacles_ace"}
    ],
    "loser_set": [
        {"item": "cups_two"},
        {"item": "pentacles_two"},
        {"item": "swords_two"}
    ],
    "gentleman_set": [
        {"item": "ring_bosque_emerald"},
        {"item": "bottle_london_dry_gin"},
        {"item": "coin_silver_dollar"}
    ],
    "belle_set": [
        {"item": "heirlooms_boxwood_comb"},
        {"item": "necklace_blakely_miniatue"},
        {"item": "earring_josephine_pearl"}
    ],
    "looter_set": [
        {"item": "arrowhead_crude"},
        {"item": "coin_nickel_coin"}
    ],
    "ancient_tools_set": [
        {"item": "arrowhead_obsidian"},
        {"item": "heirlooms_horse_hair_brush"}
    ],
    "exotics_set": [
        {"item": "egg_loon"},
        {"item": "flower_agarita_1"},
        {"item": "egg_spoonbill"}
    ],
    "1800_coins_set": [
        {"item": "coin_five_dollar_bechtler"},
        {"item": "coin_half_dime"},
        {"item": "coin_gold_quarter"}
    ],
    "warrior_tokens_set": [
        {"item": "swords_knight"},
        {"item": "arrowhead_quartz"},
        {"item": "ring_harland_coral"}
    ],
    "squire_set": [
        {"item": "pentacles_page"},
        {"item": "wands_knight"},
        {"item": "swords_king"}
    ],
    "saint_denis_set": [
        {"item": "bottle_cognac_bottle"},
        {"item": "ring_beaulieux_diamond"},
        {"item": "earring_beauchene_ruby"}
    ],
    "fortune_teller_set": [
        {"item": "cups_ace"},
        {"item": "wands_ace"},
        {"item": "bottle_absinthe"}
    ],
    "guarma_set": [
        {"item": "bottle_caribbean_rum"},
        {"item": "necklace_tuamotu_pearl"},
        {"item": "bracelet_infanta_turquoise"}
    ],
    "bowman_set": [
        {"item": "arrowhead_flint"},
        {"item": "arrowhead_raw"},
        {"item": "arrowhead_agate"}
    ],
    "royal_set": [
        {"item": "earring_duchess_emerald"},
        {"item": "earring_royal_victoria"},
        {"item": "swords_queen"}
    ],
    "witch_hunt_set": [
        {"item": "flower_cardinal"},
        {"item": "egg_vulture"},
        {"item": "arrowhead_splintered"}
    ],
    "night_watch_set": [
        {"item": "ring_pilgrim_moonstone"},
        {"item": "flower_wisteria"},
        {"item": "egg_hawk_1"}
    ],
    "foundation_set": [
        {"item": "arrowhead_feldspar"},
        {"item": "earring_endicott_diamond"},
        {"item": "earring_emmeline_coral"}
    ],
    "jeweler_set": [
        {"item": "ring_thorburn_turquoise"},
        {"item": "bracelet_hajnal_garnet_bangle"},
        {"item": "necklace_dane_topaz"}
    ],
    "penny_set": [
        {"item": "coin_penny"},
        {"item": "coin_one_cent_token"},
        {"item": "coin_halfpenny"}
    ],
    "festive_feast_set": [
        {"item": "egg_goose_1"},
        {"item": "bottle_cognac_bottle"}
    ],
    "new_year_set": [
        {"item": "wands_ace"},
        {"item": "bottle_scotch_whisky"}
    ],
    "lovers_set": [
        {"item": "flower_chocolate_daisy"},
        {"item": "ring_yates_diamond"},
        {"item": "cups_two"}
    ],
    "egg_hunt_set": [
        {"item": "egg_duck"},
        {"item": "egg_heron"},
        {"item": "egg_goose_1"}
    ]
}

=======
	"current": "festive_feast_set",
	"sets": {
		"sacred_set": [
			{"item": "egg_eagle_1"},
			{"item": "arrowhead_bone"},
			{"item": "heirlooms_boar_bristle_brush"}
		],
		"veteran_set": [
			{"item": "coin_quarter"},
			{"item": "bottle_old_tom_gin"},
			{"item": "ring_aubrey_onyx"}
		],
		"herbalist_set": [
			{"item": "flower_blood_flower_1"},
			{"item": "flower_chocolate_daisy"},
			{"item": "flower_creek_plum"}
		],	
		"gold_panner_set": [
			{"item": "bracelet_abello_ruby_bangle"},
			{"item": "coin_gold_eagle"}
		],
		"pearls_set": [
			{"item": "bracelet_durant_pearl"},
			{"item": "necklace_pelle_pearl"},
			{"item": "ring_bonnard_pearl"}
		],
		"gamblers_choice_set": [
			{"item": "swords_ace"},
			{"item": "bottle_gran_corazon_madeira"},
			{"item": "coin_gold_dollar_coin"}
		],
		"naturalist_set": [
			{"item": "heirlooms_cherrywood_comb"},
			{"item": "egg_egret"},
			{"item": "flower_bitterweed_1"}
		],
		"poacher_set": [
			{"item": "earring_sterling_tooth"},
			{"item": "heirlooms_tortoiseshell_comb"},
			{"item": "heirlooms_ivory_hairpin"}
		],
		"hunter_set": [
			{"item": "arrowhead_slate"},
			{"item": "egg_duck"}
		],
		"precious_stones_set": [
			{"item": "ring_banais_topaz"},
			{"item": "earring_harford_garnet"},
			{"item": "heirlooms_jade_hairpin"}
		],
		"hairdresser_set": [
			{"item": "heirlooms_rosewood_hairbrush"},
			{"item": "heirlooms_ivory_comb"},
			{"item": "heirlooms_ebony_hairpin"}
		],
		"whiskey_set": [
			{"item": "bottle_tennesee_whiskey"},
			{"item": "bottle_irish_whiskey"},
			{"item": "bottle_scotch_whisky"}
		],
		"cheater_set": [
			{"item": "wands_queen"},
			{"item": "cups_king"},
			{"item": "pentacles_ace"}
		],
		"loser_set": [
			{"item": "cups_two"},
			{"item": "pentacles_two"},
			{"item": "swords_two"}
		],
		"gentleman_set": [
			{"item": "ring_bosque_emerald"},
			{"item": "bottle_london_dry_gin"},
			{"item": "coin_silver_dollar"}
		],
		"belle_set": [
			{"item": "heirlooms_boxwood_comb"},
			{"item": "necklace_blakely_miniatue"},
			{"item": "earring_josephine_pearl"}
		],
		"looter_set": [
			{"item": "arrowhead_crude"},
			{"item": "coin_nickel_coin"}
		],
		"ancient_tools_set": [
			{"item": "arrowhead_obsidian"},
			{"item": "heirlooms_horse_hair_brush"}
		],
		"exotics_set": [
			{"item": "egg_loon"},
			{"item": "flower_agarita_1"},
			{"item": "egg_spoonbill"}
		],
		"1800_coins_set": [
			{"item": "coin_five_dollar_bechtler"},
			{"item": "coin_half_dime"},
			{"item": "coin_gold_quarter"}
		],
		"warrior_tokens_set": [
			{"item": "swords_knight"},
			{"item": "arrowhead_quartz"},
			{"item": "ring_harland_coral"}
		],
		"squire_set": [
			{"item": "pentacles_page"},
			{"item": "wands_knight"},
			{"item": "swords_king"}
		],
		"saint_dennis_set": [
			{"item": "bottle_cognac_bottle"},
			{"item": "earring_beauchene_ruby"},
			{"item": "ring_beaulieux_diamond"}
		],
		"fortune_teller_set": [
			{"item": "cups_ace"},
			{"item": "wands_ace"},
			{"item": "bottle_absinthe"}
		],
		"guarma_set": [
			{"item": "bottle_caribbean_rum"},
			{"item": "necklace_tuamotu_pearl"},
			{"item": "bracelet_infanta_turquoise"}
		],
		"bowmans_set": [
			{"item": "arrowhead_flint"},
			{"item": "arrowhead_raw"},
			{"item": "arrowhead_agate"}
		],
		"royal_set": [
			{"item": "earring_duchess_emerald"},
			{"item": "earring_royal_victoria"},
			{"item": "swords_queen"}
		],
		
		"witch_hunt_set": [
			{"item": "egg_vulture"},
			{"item": "flower_cardinal"},
			{"item": "arrowhead_splintered"}
		],
		"night_watch_set": [
			{"item": "ring_pilgrim_moonstone"},
			{"item": "flower_wisteria"},
			{"item": "egg_hawk_1"}
		],
		"foundation_set": [
			{"item": "arrowhead_feldspar"},
			{"item": "earring_endicott_diamond"},
			{"item": "earring_emmeline_coral"}
		],
		"jeweler_set": [
			{"item": ""},
			{"item": "bracelet_hajnal_garnet_bangle"},
			{"item": "necklace_dane_topaz"}
		],
		"penny_set": [
			{"item": "coin_penny"},
			{"item": "coin_one_cent_token"},
			{"item": "coin_halfpenny"}
		],
		"festive_feast_set": [
			{"item": "egg_goose_1"},
			{"item": "bottle_cognac_bottle"}
		],
		"new_year_set": [
			{"item": "wands_ace"},
			{"item": "bottle_scotch_whisky"}
		],
		"lovers_set": [
			{"item": "flower_chocolate_daisy"},
			{"item": "ring_yates_diamond"},
			{"item": "cups_two"}
		],
		"egg_hunt_set": [
			{"item": "egg_duck"},
			{"item": "egg_heron"},
			{"item": "egg_goose_1"}
		]
	}
	
}


>>>>>>> ab1902ee
<|MERGE_RESOLUTION|>--- conflicted
+++ resolved
@@ -1,183 +1,5 @@
 {
-<<<<<<< HEAD
-    "sacred_set": [
-        {"item": "egg_eagle_1"},
-        {"item": "arrowhead_bone"},
-        {"item": "heirlooms_boar_bristle_brush"}
-    ],
-    "veteran_set": [
-        {"item": "coin_quarter"},
-        {"item": "bottle_old_tom_gin"},
-        {"item": "ring_aubrey_onyx"}
-    ],
-    "herbalist_set": [
-        {"item": "flower_blood_flower_1"},
-        {"item": "flower_chocolate_daisy"},
-        {"item": "flower_creek_plum"}
-    ],
-    "gold_panner_set": [
-        {"item": "bracelet_ojeda_rose_gold"},
-        {"item": "coin_gold_eagle"}
-    ],
-    "pearls_set": [
-        {"item": "bracelet_durant_pearl"},
-        {"item": "necklace_pelle_pearl"},
-        {"item": "ring_bonnard_pearl"}
-    ],
-    "gambler_set": [
-        {"item": "swords_ace"},
-        {"item": "bottle_gran_corazon_madeira"},
-        {"item": "coin_gold_dollar_coin"}
-    ],
-    "naturalist_set": [
-        {"item": "heirlooms_cherrywood_comb"},
-        {"item": "egg_egret"},
-        {"item": "flower_bitterweed_1"}
-    ],
-    "poacher_set": [
-        {"item": "earring_sterling_tooth"},
-        {"item": "heirlooms_tortoiseshell_comb"},
-        {"item": "heirlooms_ivory_hairpin"}
-    ],
-    "hunter_set": [
-        {"item": "arrowhead_slate"},
-        {"item": "egg_duck"}
-    ],
-    "precious_stones_set": [
-        {"item": "ring_banais_topaz"},
-        {"item": "earring_harford_garnet"},
-        {"item": "heirlooms_jade_hairpin"}
-    ],
-    "hairdresser_set": [
-        {"item": "heirlooms_rosewood_hairbrush"},
-        {"item": "heirlooms_ivory_comb"},
-        {"item": "heirlooms_ebony_hairpin"}
-    ],
-    "whiskey_set": [
-        {"item": "bottle_tennesee_whiskey"},
-        {"item": "bottle_irish_whiskey"},
-        {"item": "bottle_scotch_whisky"}
-    ],
-    "cheater_set": [
-        {"item": "wands_queen"},
-        {"item": "cups_king"},
-        {"item": "pentacles_ace"}
-    ],
-    "loser_set": [
-        {"item": "cups_two"},
-        {"item": "pentacles_two"},
-        {"item": "swords_two"}
-    ],
-    "gentleman_set": [
-        {"item": "ring_bosque_emerald"},
-        {"item": "bottle_london_dry_gin"},
-        {"item": "coin_silver_dollar"}
-    ],
-    "belle_set": [
-        {"item": "heirlooms_boxwood_comb"},
-        {"item": "necklace_blakely_miniatue"},
-        {"item": "earring_josephine_pearl"}
-    ],
-    "looter_set": [
-        {"item": "arrowhead_crude"},
-        {"item": "coin_nickel_coin"}
-    ],
-    "ancient_tools_set": [
-        {"item": "arrowhead_obsidian"},
-        {"item": "heirlooms_horse_hair_brush"}
-    ],
-    "exotics_set": [
-        {"item": "egg_loon"},
-        {"item": "flower_agarita_1"},
-        {"item": "egg_spoonbill"}
-    ],
-    "1800_coins_set": [
-        {"item": "coin_five_dollar_bechtler"},
-        {"item": "coin_half_dime"},
-        {"item": "coin_gold_quarter"}
-    ],
-    "warrior_tokens_set": [
-        {"item": "swords_knight"},
-        {"item": "arrowhead_quartz"},
-        {"item": "ring_harland_coral"}
-    ],
-    "squire_set": [
-        {"item": "pentacles_page"},
-        {"item": "wands_knight"},
-        {"item": "swords_king"}
-    ],
-    "saint_denis_set": [
-        {"item": "bottle_cognac_bottle"},
-        {"item": "ring_beaulieux_diamond"},
-        {"item": "earring_beauchene_ruby"}
-    ],
-    "fortune_teller_set": [
-        {"item": "cups_ace"},
-        {"item": "wands_ace"},
-        {"item": "bottle_absinthe"}
-    ],
-    "guarma_set": [
-        {"item": "bottle_caribbean_rum"},
-        {"item": "necklace_tuamotu_pearl"},
-        {"item": "bracelet_infanta_turquoise"}
-    ],
-    "bowman_set": [
-        {"item": "arrowhead_flint"},
-        {"item": "arrowhead_raw"},
-        {"item": "arrowhead_agate"}
-    ],
-    "royal_set": [
-        {"item": "earring_duchess_emerald"},
-        {"item": "earring_royal_victoria"},
-        {"item": "swords_queen"}
-    ],
-    "witch_hunt_set": [
-        {"item": "flower_cardinal"},
-        {"item": "egg_vulture"},
-        {"item": "arrowhead_splintered"}
-    ],
-    "night_watch_set": [
-        {"item": "ring_pilgrim_moonstone"},
-        {"item": "flower_wisteria"},
-        {"item": "egg_hawk_1"}
-    ],
-    "foundation_set": [
-        {"item": "arrowhead_feldspar"},
-        {"item": "earring_endicott_diamond"},
-        {"item": "earring_emmeline_coral"}
-    ],
-    "jeweler_set": [
-        {"item": "ring_thorburn_turquoise"},
-        {"item": "bracelet_hajnal_garnet_bangle"},
-        {"item": "necklace_dane_topaz"}
-    ],
-    "penny_set": [
-        {"item": "coin_penny"},
-        {"item": "coin_one_cent_token"},
-        {"item": "coin_halfpenny"}
-    ],
-    "festive_feast_set": [
-        {"item": "egg_goose_1"},
-        {"item": "bottle_cognac_bottle"}
-    ],
-    "new_year_set": [
-        {"item": "wands_ace"},
-        {"item": "bottle_scotch_whisky"}
-    ],
-    "lovers_set": [
-        {"item": "flower_chocolate_daisy"},
-        {"item": "ring_yates_diamond"},
-        {"item": "cups_two"}
-    ],
-    "egg_hunt_set": [
-        {"item": "egg_duck"},
-        {"item": "egg_heron"},
-        {"item": "egg_goose_1"}
-    ]
-}
-
-=======
-	"current": "festive_feast_set",
+  "current": "festive_feast_set",
 	"sets": {
 		"sacred_set": [
 			{"item": "egg_eagle_1"},
@@ -355,8 +177,4 @@
 			{"item": "egg_goose_1"}
 		]
 	}
-	
-}
-
-
->>>>>>> ab1902ee
+}