var ItemsValue = {
  data: [],
  finalValue: 0,

  collectedItemsData: {
    flower: [],
    cups: [],
    swords: [],
    wands: [],
    pentacles: [],
    bracelet: [],
    earring: [],
    necklace: [],
    ring: [],
    bottle: [],
    egg: [],
    arrowhead: [],
    heirlooms: [],
    coin: [],

    flower_amount: [],
    cups_amount: [],
    swords_amount: [],
    wands_amount: [],
    pentacles_amount: [],
    bracelet_amount: [],
    earring_amount: [],
    necklace_amount: [],
    ring_amount: [],
    bottle_amount: [],
    egg_amount: [],
    arrowhead_amount: [],
    heirlooms_amount: [],
    coin_amount: []
  },

  load: function () {
    $.getJSON('data/items_value.json?nocache=' + nocache)
      .done(function (_data) {
        ItemsValue.data = _data;
        ItemsValue.reloadInventoryItems();
      });
  },

  reloadInventoryItems: function () {
<<<<<<< HEAD
    ItemsValue.resetItemsData();
=======
    ItemsValue.finalValue = 0;
    for (var i = 0; i < 14; i++) {
      ItemsValue[Object.keys(ItemsValue)[i]] = [];
      ItemsValue[`${Object.keys(ItemsValue)[i]}_amount`] = [];
    }
>>>>>>> 4b14e6b8

    var _items = localStorage.getItem("inventory-items") || tempCollectedMarkers;
    var sepItems = _items.split(';');

    $.each(sepItems, function (key, item) {
      if (item == '') {
        ItemsValue.finalValue = 0;
        ItemsValue.updateValue();
        return;
      }
      else if (/random_item_\d+/.test(item)) {
        return;
      }

      var itemProperty = item.split(":");
      var itemName = itemProperty[0];
      itemName = itemName.replace(/_\d/, '');
      var itemAmount = (Inventory.isEnabled ? itemProperty[2] : itemProperty[1]);
      var tempCategory = itemProperty[0].split("_")[0];

      if (ItemsValue.collectedItemsData[tempCategory].indexOf(itemName) == -1) {
        ItemsValue.collectedItemsData[tempCategory].push(itemName);
        ItemsValue.collectedItemsData[`${tempCategory}_amount`].push(itemAmount);
      }
    });

    ItemsValue.checkArrLength();
  },

  fullCollectionsCount: function (category) {
    var tempArr = ItemsValue.collectedItemsData[`${category}_amount`].slice();
    var collections = tempArr.sort((a, b) => a - b)[0];
    ItemsValue.collectedItemsData[`${category}_amount`] = ItemsValue.collectedItemsData[`${category}_amount`].map(item => item - collections);

    ItemsValue.finalValue += ItemsValue.data.full[category] * collections;
  },

  notFullCollectionsCount: function (category) {
    $.each(ItemsValue.collectedItemsData[category], function (key, item) {
      var multiplier = ItemsValue.collectedItemsData[`${category}_amount`][key];
      var itemName = ItemsValue.collectedItemsData[category][key];
      var itemValue = ItemsValue.data.items[itemName];

      ItemsValue.finalValue += itemValue * multiplier;
    });

    ItemsValue.updateValue();
  },

  checkArrLength: function () {
    var collectionsLength = [
      ['flower', 9],
      ['cups', 14],
      ['swords', 14],
      ['wands', 14],
      ['pentacles', 14],
      ['bracelet', 8],
      ['earring', 11],
      ['necklace', 9],
      ['ring', 11],
      ['bottle', 9],
      ['egg', 9],
      ['arrowhead', 12],
      ['heirlooms', 15],
      ['coin', 15],
    ];

    $.each(collectionsLength, function (key, value) {
      if (ItemsValue.collectedItemsData[collectionsLength[key][0]].length === collectionsLength[key][1])
        ItemsValue.fullCollectionsCount(collectionsLength[key][0]);

      ItemsValue.notFullCollectionsCount(collectionsLength[key][0]);
    });

  },

  resetItemsData: function () {
    ItemsValue.finalValue = 0;
    $.each(ItemsValue.collectedItemsData, function (key, item) {
      ItemsValue.collectedItemsData[key] = [];
    });
  },

  updateValue: function () {
    $('#items-value').text(` / ${ItemsValue.finalValue.toFixed(2)}$`);
  }

};<|MERGE_RESOLUTION|>--- conflicted
+++ resolved
@@ -43,15 +43,8 @@
   },
 
   reloadInventoryItems: function () {
-<<<<<<< HEAD
+
     ItemsValue.resetItemsData();
-=======
-    ItemsValue.finalValue = 0;
-    for (var i = 0; i < 14; i++) {
-      ItemsValue[Object.keys(ItemsValue)[i]] = [];
-      ItemsValue[`${Object.keys(ItemsValue)[i]}_amount`] = [];
-    }
->>>>>>> 4b14e6b8
 
     var _items = localStorage.getItem("inventory-items") || tempCollectedMarkers;
     var sepItems = _items.split(';');
