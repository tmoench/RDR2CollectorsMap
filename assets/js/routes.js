--- conflicted
+++ resolved
@@ -1,4 +1,3 @@
-<<<<<<< HEAD
 /**
  * Created by Jean on 2019-10-09.
  */
@@ -50,330 +49,6 @@
       input = input.replace(/\r?\n|\r/g, '').replace(/\s/g, '').split(',');
 
       $.each(input, function (key, value) {
-        var _marker = MapBase.markers.filter(marker => marker.text == value && marker.day == Cycles.data.cycles[Cycles.data.current][marker.category])[0];
-        if (_marker == null) {
-          console.log(`Item not found on map: '${value}'`);
-        } else {
-          connections.push([_marker.lat, _marker.lng]);
-        }
-      });
-
-      if (Routes.polylines instanceof L.Polyline) {
-        MapBase.map.removeLayer(Routes.polylines);
-      }
-
-      Routes.polylines = L.polyline(connections, {
-        'color': '#9a3033'
-      });
-      MapBase.map.addLayer(Routes.polylines);
-    } catch (e) {
-      alert(Language.get('routes.invalid'));
-      console.log(e);
-    }
-  },
-
-  addMarkerOnCustomRoute: function (value) {
-    if (Routes.customRouteEnabled) {
-      if (Routes.customRouteConnections.includes(value)) {
-        Routes.customRouteConnections = Routes.customRouteConnections.filter(function (item) {
-          return item !== value
-        })
-      } else {
-        Routes.customRouteConnections.push(value);
-      }
-
-      var connections = [];
-
-      $.each(Routes.customRouteConnections, function (key, item) {
-        var _marker = MapBase.markers.filter(marker => marker.text == item && marker.day == Cycles.data.cycles[Cycles.data.current][marker.category])[0];
-        connections.push([_marker.lat, _marker.lng]);
-      });
-
-      if (Routes.polylines instanceof L.Polyline) {
-        MapBase.map.removeLayer(Routes.polylines);
-      }
-
-      Routes.polylines = L.polyline(connections, {
-        'color': '#9a3033'
-      });
-      MapBase.map.addLayer(Routes.polylines);
-    }
-  },
-
-  exportCustomRoute: function () {
-    setClipboardText(Routes.customRouteConnections.join(','));
-    alert(Language.get('routes.exported'));
-  },
-
-  importCustomRoute: function () {
-    var input = prompt(Language.get('routes.import_prompt'), "");
-
-    if (input == null || input == "") {
-      alert(Language.get('routes.empty'));
-    } else {
-      Routes.loadCustomRoute(input);
-    }
-  },
-
-
-  routesData: [],
-  polylines: null,
-
-  customRouteEnabled: $.cookie('custom-routes-enabled') == '1',
-  customRouteConnections: [],
-
-  /**
-   * Path generator by Senexis
-   */
-  // Whether the route should be generated when the map is loaded.
-  generateOnVisit: $.cookie('generator-path-generate-on-visit') == '1',
-
-  // Whether collected items should be ignored or not when pathing.
-  ignoreCollected: $.cookie('generator-path-ignore-collected') == '1',
-
-  // Whether to automatically update the path.
-  autoUpdatePath: $.cookie('generator-path-auto-update') == '1',
-
-  // The maximum distance a path can be in points.
-  // - This number might need to be tweaked depending on how many markers there are.
-  // - 25 seems optimal for everything, a higher number is needed for less markers.
-  // - If the number is too low, the path will end prematurely.
-  // - If the number is too high, undesirable paths might be drawn (across Iron Lake for example).
-  maxDistance: parseInt($.cookie('generator-path-distance')) ? parseInt($.cookie('generator-path-distance')) : 25,
-
-  // The point to start the path generator from, default is SW edge.
-  startMarkerLat: parseFloat($.cookie('generator-path-start-lat')) ? parseFloat($.cookie('generator-path-start-lat')) : -119.9063,
-  startMarkerLng: parseFloat($.cookie('generator-path-start-lng')) ? parseFloat($.cookie('generator-path-start-lng')) : 8.0313,
-  startMarker: function () {
-    return { lat: Routes.startMarkerLat, lng: Routes.startMarkerLng };
-  },
-
-  // Path finder options
-  usePathfinder: $.cookie('generator-path-use-pathfinder') == '1',
-  allowFasttravel: $.cookie('generator-path-allow-fasttravel') == '1',
-  allowRailroad: $.cookie('generator-path-allow-railroad') == '1',
-  fasttravelWeight: parseFloat($.cookie('generator-path-fasttravel-weight')) ? parseFloat($.cookie('generator-path-fasttravel-weight')) : ($.cookie('generator-path-allow-fasttravel') == '1' ? 1 : Infinity),
-  railroadWeight: parseFloat($.cookie('generator-path-railroad-weight')) ? parseFloat($.cookie('generator-path-railroad-weight')) : ($.cookie('generator-path-allow-railroad') == '1' ? 1 : 2),
-
-  // Needed to keep track of the previously drawn path so we can remove it later.
-  lastPolyline: null,
-
-  // Simple utility to get the distance between two markers in Leaflet.
-  getDistance: function (marker1, marker2) {
-    var latlng1 = L.latLng([marker1.lat, marker1.lng]);
-    var latlng2 = L.latLng([marker2.lat, marker2.lng]);
-
-    return MapBase.map.distance(latlng1, latlng2);
-  },
-
-  // Simple utility to check whether the two given markers are the same.
-  isSameMarker: function (marker1, marker2) {
-    return marker1.lat == marker2.lat && marker1.lng == marker2.lng
-  },
-
-  // Simple utility to clear the given polyline from Leaflet.
-  clearPath: function (starting) {
-    if ((typeof (starting) !== 'boolean' || !starting) && Routes.usePathfinder) {
-      PathFinder.routegenClear()
-    }
-
-    if (!Routes.lastPolyline) return;
-
-    Routes.lastPolyline.remove(MapBase.map);
-    Routes.lastPolyline = null;
-  },
-
-  // Find the nearest neighbor to the given marker.
-  // Needs to have an array of the possible markers and currently chosen paths and the maximum distance a path can be.
-  nearestNeighborTo: function (marker, possibleNeighbors, polylines, maxDistance) {
-    var resDistance = null;
-    for (var i = 0; i < possibleNeighbors.length; i++) {
-      var element = possibleNeighbors[i];
-
-      // Calculate closest path.
-      var distance = Routes.getDistance(marker, element);
-
-      // Skip any distance over maxDistance.
-      if (maxDistance != -1 && distance > maxDistance) continue;
-
-      // Skip the current marker.
-      if (Routes.isSameMarker(marker, element)) continue;
-
-      // Skip existing paths in polylines.
-      var pathExists = false;
-      var markerNodeCount = 0;
-      var elementNodeCount = 0;
-
-      polylines.forEach((polyline) => {
-        // Check if the path is already drawn to prevent looping paths.
-        // {element, marker} exists
-        if (Routes.isSameMarker(polyline[0], element) && Routes.isSameMarker(polyline[1], marker)) {
-          pathExists = true;
-        }
-
-        // {marker, element} exists
-        if (Routes.isSameMarker(polyline[0], marker) && Routes.isSameMarker(polyline[1], element)) {
-          pathExists = true;
-        }
-
-        // Count how many paths the element and marker is in already to prevent more than two path lines from each marker.
-        // {element, Any} or {Any, element} exists
-        if (Routes.isSameMarker(polyline[0], element) || Routes.isSameMarker(polyline[1], element)) {
-          elementNodeCount++;
-        }
-
-        // {marker, Any} or {Any, marker} exists
-        if (Routes.isSameMarker(polyline[0], marker) || Routes.isSameMarker(polyline[1], marker)) {
-          markerNodeCount++;
-        }
-      });
-
-      // The path already is present in the path list.
-      if (pathExists) continue;
-
-      // The current marker already has a path chosen for it.
-      if (markerNodeCount > 1) continue;
-
-      // We are drawing a one-way path, in other words we can only go to uncharted nodes.
-      if (elementNodeCount != 0) continue;
-
-      // If resDistance is empty, set it to the first valid marker.
-      // If you put this anywhere else, a bug is possible where the first Array item gets chosen incorrectly.
-      if (!resDistance) {
-        resIndex = i;
-        resMarker = element;
-        resDistance = distance;
-      }
-
-      // If distance is less than previous distance, set the current path as more optimal than the last.
-      if (distance < resDistance) {
-        resIndex = i;
-        resMarker = element;
-        resDistance = distance;
-      }
-    }
-
-    // Return the most optimal path.
-    return {
-      index: resIndex,
-      marker: resMarker,
-      distance: resDistance,
-    }
-  },
-
-  // Generate a path using a nearest neighbor algorithm.
-  // force: Whether the path should be generated with or without checking the restrictions.
-  generatePath: function (force = false) {
-    if (!force) {
-      // Only run when an update is needed.
-      if (Routes.lastPolyline == null) return;
-
-      // Only run when the autoUpdatePath option is selected.
-      if (!Routes.autoUpdatePath) return;
-    }
-
-    // Clean up before generating.
-    Routes.clearPath(true);
-
-    // Setup variables.
-    var newMarkers = MapBase.markers.filter((marker) => { return marker.isVisible; });
-
-    // Optionally ignore the already collected markers.
-    if (Routes.ignoreCollected) {
-      newMarkers = newMarkers.filter((marker) => { return marker.canCollect && !marker.isCollected; });
-    }
-
-    if (Inventory.isEnabled) {
-      newMarkers = newMarkers.filter((marker) => { return marker.amount < Inventory.stackSize; });
-    }
-
-    var polylines = [];
-
-    // The starting point of the path.
-    var first = null;
-
-    // Grab the nearest marker to the start of the path.
-    first = Routes.nearestNeighborTo(Routes.startMarker(), newMarkers, polylines, -1);
-
-    // The last marker from the loop.
-    var last = first.marker;
-
-    // Use path finder when enabled
-    if (Routes.usePathfinder) {
-      PathFinder.routegenStart(last, newMarkers, Routes.fasttravelWeight, Routes.railroadWeight)
-      return
-    }
-
-    // Loop through all markers and pick the nearest neighbor to that marker.
-    for (var i = 0; i < newMarkers.length; i++) {
-      var current = Routes.nearestNeighborTo(last, newMarkers, polylines, Routes.maxDistance);
-      if (!current) break;
-      current = current.marker;
-
-      // A last fallback to not draw paths that are too long.
-      if (Routes.getDistance(last, current) < Routes.maxDistance) {
-        polylines.push([{ lat: last.lat, lng: last.lng }, { lat: current.lat, lng: current.lng }]);
-      }
-
-      last = current;
-    }
-
-    // Draw all paths on the map, and save the instance of the polyline to be able to clean it up later.
-    Routes.lastPolyline = L.polyline(polylines).addTo(MapBase.map);
-  }
-};
-=======
-/**
- * Created by Jean on 2019-10-09.
- */
-
-var Routes = {
-  init: function () {
-    $('#custom-routes').prop("checked", Routes.customRouteEnabled);
-
-    $('#generate-route-use-pathfinder').prop("checked", Routes.usePathfinder);
-    $('#generate-route-generate-on-visit').prop("checked", Routes.generateOnVisit);
-    $('#generate-route-ignore-collected').prop("checked", Routes.ignoreCollected);
-    $('#generate-route-auto-update').prop("checked", Routes.autoUpdatePath);
-    $('#generate-route-distance').val(Routes.maxDistance);
-    $('#generate-route-start-lat').val(Routes.startMarkerLat);
-    $('#generate-route-start-lng').val(Routes.startMarkerLng);
-
-    $('#generate-route-fasttravel-weight').val(Routes.fasttravelWeight);
-    $('#generate-route-railroad-weight').val(Routes.railroadWeight);
-
-    // Pathfinder / Generator toggle
-    if (Routes.usePathfinder) {
-      $('#generate-route-distance').parent().hide();
-      $('#generate-route-auto-update').parent().parent().hide();
-      $('#generate-route-fasttravel-weight').parent().show();
-      $('#generate-route-railroad-weight').parent().show();
-    } else {
-      $('#generate-route-distance').parent().show();
-      $('#generate-route-auto-update').parent().parent().show();
-      $('#generate-route-fasttravel-weight').parent().hide();
-      $('#generate-route-railroad-weight').parent().hide();
-    }
-
-    // Route starts at
-    var genPathStart = $.cookie('generator-path-start');
-    if (!genPathStart) genPathStart = "SW";
-
-    $('#generate-route-start').val(genPathStart);
-
-    if (genPathStart != "Custom") {
-      $('#generate-route-start-lat').parent().hide();
-      $('#generate-route-start-lng').parent().hide();
-    }
-  },
-
-  loadCustomRoute: function (input) {
-    try {
-      var connections = [];
-
-      input = input.replace(/\r?\n|\r/g, '').replace(/\s/g, '').split(',');
-
-      $.each(input, function (key, value) {
         var _marker = MapBase.markers.filter(marker => marker.text == value && marker.day == Cycles.categories[marker.category])[0];
         if (_marker == null) {
           console.log(`Item not found on map: '${value}'`);
@@ -645,5 +320,4 @@
     // Draw all paths on the map, and save the instance of the polyline to be able to clean it up later.
     Routes.lastPolyline = L.polyline(polylines).addTo(MapBase.map);
   }
-};
->>>>>>> 6e758926
+};